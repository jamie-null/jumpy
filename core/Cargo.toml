[package]
edition = "2021"
name    = "jumpy_core"
version = "0.1.0"

[dependencies]
bones_bevy_asset = "0.1"
bones_lib        = { version = "0.1", features = ["serde"] }
type_ulid        = "0.1"

<<<<<<< HEAD
bytemuck       = { version = "1.12", features = ["derive"] }
csscolorparser = "0.6"
glam           = { version = "0.22", features = ["bytemuck"] }
hex            = "0.4"
petgraph       = { version = "0.6", features = ["graphmap"], default-features = false }
serde          = { version = "1", features = ["derive"] }
tracing        = "0.1"
=======
bytemuck       = { version = "1.12.3", features = ["derive"] }
csscolorparser = "0.6.2"
glam           = { version = "0.22.0", features = ["bytemuck"] }
hex            = "0.4.3"
serde          = { version = "1.0.152", features = ["derive"] }
tracing        = "0.1.37"
rapier2d       = { version = "0.17.1", features = ["enhanced-determinism", "debug-render"] }
nalgebra       = { version = "0.32", features = ["convert-glam022"] } 
ordered-float  = "3.4.0"
>>>>>>> 1d572abc

[dependencies.bevy]
default-features = false
features         = ["bevy_asset"]
version          = "0.9"

[dependencies.turborand]
features = ["atomic"]
version  = "0.9"<|MERGE_RESOLUTION|>--- conflicted
+++ resolved
@@ -8,25 +8,16 @@
 bones_lib        = { version = "0.1", features = ["serde"] }
 type_ulid        = "0.1"
 
-<<<<<<< HEAD
-bytemuck       = { version = "1.12", features = ["derive"] }
-csscolorparser = "0.6"
-glam           = { version = "0.22", features = ["bytemuck"] }
-hex            = "0.4"
-petgraph       = { version = "0.6", features = ["graphmap"], default-features = false }
-serde          = { version = "1", features = ["derive"] }
-tracing        = "0.1"
-=======
 bytemuck       = { version = "1.12.3", features = ["derive"] }
 csscolorparser = "0.6.2"
 glam           = { version = "0.22.0", features = ["bytemuck"] }
 hex            = "0.4.3"
 serde          = { version = "1.0.152", features = ["derive"] }
 tracing        = "0.1.37"
+petgraph       = { version = "0.6", features = ["graphmap"], default-features = false }
 rapier2d       = { version = "0.17.1", features = ["enhanced-determinism", "debug-render"] }
 nalgebra       = { version = "0.32", features = ["convert-glam022"] } 
 ordered-float  = "3.4.0"
->>>>>>> 1d572abc
 
 [dependencies.bevy]
 default-features = false
